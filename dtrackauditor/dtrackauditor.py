--- conflicted
+++ resolved
@@ -60,26 +60,20 @@
     if args.apikey is None:
         args.apikey = DTRACK_API_KEY
     if not isinstance(args.apikey, str) or len(args.apikey) == 0:
-<<<<<<< HEAD
         raise AuditorException('DependencyTrack api key is required. Set Env $DTRACK_API_KEY or use --apikey.')
-=======
-        print('DependencyTrack api key is required. Set Env $DTRACK_API_KEY or use --apikey.')
-        sys.exit(1)
     if args.certchain is None:
         args.certchain = DTRACK_SERVER_CERTCHAIN
     if args.url.lower().startswith("https://"):
         if not isinstance(args.certchain, str) or len(args.certchain) == 0:
-            print('DependencyTrack server is HTTPS but no path to file with cert chain was provided (may be required if not using a well-known CA). Set Env $DTRACK_SERVER_CERTCHAIN or use --certchain if requests fail.')
+            print('WARNING: DependencyTrack server is HTTPS but no path to file with cert chain was provided (may be required if not using a well-known CA). Set Env $DTRACK_SERVER_CERTCHAIN or use --certchain if requests fail.')
             # Ends up as "verify" argument to requests.get() et al:
             args.certchain = False
         else:
             if not os.path.exists(args.certchain):
-                print('DependencyTrack server is HTTPS but specified path to file with cert chain is missing: %s' % args.certchain)
-                sys.exit(1)
+                raise AuditorException('DependencyTrack server is HTTPS but specified path to file with cert chain is missing: %s' % args.certchain)
             if not os.path.isabs(args.certchain):
                 # Be sure to use the intended file even if we chdir() later in the program:
                 args.certchain = os.path.sep.join([os.getcwd(), args.certchain])
->>>>>>> cd88a92d
     if args.rules is None:
         args.rules = []
     else:
